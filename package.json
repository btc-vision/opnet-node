--- conflicted
+++ resolved
@@ -15,7 +15,6 @@
   },
     "author": "FAB",
     "license": "UNLICENSED",
-<<<<<<< HEAD
   "dependencies": {
     "@jest/types": "^29.6.3",
     "@asyncapi/generator": "^1.17.13",
@@ -42,7 +41,7 @@
     "json-as-xlsx": "^2.5.6",
     "mongo-sanitize": "^1.1.0",
     "mongodb": "^6.5.0",
-    "nanoexpress": "file:packages/nanoexpress",
+        "nanoexpress": "^6.3.0",
     "node-cache": "^5.1.2",
     "openapi-comment-parser": "^1.0.0",
     "protobufjs": "^7.2.6",
@@ -63,49 +62,4 @@
     "typescript": "^5.4.3",
     "typescript-eslint": "^7.4.0"
   }
-=======
-    "dependencies": {
-        "@asyncapi/generator": "^1.17.13",
-        "@asyncapi/html-template": "^2.2.1",
-        "@types/bignumber.js": "^5.0.0",
-        "@types/cors": "^2.8.17",
-        "@types/debug": "^4.1.12",
-        "@types/jest": "^29.5.12",
-        "@types/mongo-sanitize": "^1.0.3",
-        "@types/swagger-ui-express": "^4.1.6",
-        "asyncapi-validator": "^4.0.0",
-        "babel-plugin-transform-import-meta": "^2.2.1",
-        "bignumber.js": "^9.1.2",
-        "bitcoinjs-lib": "^6.1.5",
-        "bytenode": "^1.5.6",
-        "chalk": "^5.3.0",
-        "cors": "^2.8.5",
-        "ecpair": "^2.1.0",
-        "eslint-plugin-openapi": "^0.0.4",
-        "gulp": "^4.0.2",
-        "gulp-cached": "^1.1.1",
-        "gulp-logger": "^0.0.2",
-        "gulp-typescript": "^6.0.0-alpha.1",
-        "json-as-xlsx": "^2.5.6",
-        "mongo-sanitize": "^1.1.0",
-        "mongodb": "^6.5.0",
-        "nanoexpress": "^6.3.0",
-        "node-cache": "^5.1.2",
-        "openapi-comment-parser": "^1.0.0",
-        "protobufjs": "^7.2.6",
-        "supports-color": "^9.4.0",
-        "swagger-ui-express": "^5.0.0",
-        "tiny-secp256k1": "^2.2.3",
-        "toml": "^3.0.0",
-        "ts-jest": "^29.1.2"
-    },
-    "devDependencies": {
-        "@types/json2xls": "^0.0.0",
-        "@types/node": "^20.11.30",
-        "eslint": "^8.57.0",
-        "prettier": "3.2.5",
-        "typescript": "^5.4.3",
-        "typescript-eslint": "^7.4.0"
-    }
->>>>>>> b4433bd7
 }