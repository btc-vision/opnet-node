{
    "type": "module",
    "name": "@btc-vision/opnet-node",
    "version": "0.0.1",
    "description": "Bitcoin Smart Contracts Node",
    "main": "build/index.js",
    "scripts": {
        "watch": "gulp watch",
        "start": "cd build && node --optimize_for_size index",
        "build": "gulp",
        "test": "vitest",
        "setup": "npm i && npm run build"
    },
    "engines": {
        "node": ">=21.0.0 <23.0.0"
    },
    "homepage": "https://opnet.org",
    "keywords": [
        "opnet",
        "opnet node",
        "opnet indexer",
        "bitcoin",
        "btc",
        "bitcoin-rpc",
        "bitcoin transaction",
        "transaction builder",
        "transaction signer",
        "bitcoin smart contracts"
    ],
    "author": "Anakun",
    "license": "MIT",
    "repository": {
        "type": "git",
        "url": "https://github.com/btc-vision/opnet-node.git"
    },
    "dependencies": {
        "@asyncapi/generator": "^2.6.0",
        "@asyncapi/html-template": "^3.2.1",
        "@btc-vision/bitcoin": "^6.3.6",
        "@btc-vision/bitcoin-rpc": "^1.0.1",
        "@btc-vision/bsi-common": "^1.1.0",
        "@btc-vision/bsi-db": "^1.0.4",
        "@btc-vision/logger": "^1.0.6",
        "@btc-vision/op-vm": "../op-vm",
        "@btc-vision/rust-merkle-tree": "^0.0.4",
        "@btc-vision/transaction": "^1.3.8",
        "@chainsafe/libp2p-noise": "^16.0.3",
        "@chainsafe/libp2p-yamux": "^7.0.1",
        "@eslint/js": "^9.24.0",
        "@libp2p/autonat": "^2.0.29",
        "@libp2p/bootstrap": "^11.0.33",
        "@libp2p/identify": "^3.0.28",
        "@libp2p/interface": "^2.8.0",
        "@libp2p/interface-transport": "^4.0.3",
        "@libp2p/kad-dht": "^15.0.0",
        "@libp2p/mdns": "^11.0.33",
        "@libp2p/peer-store": "^11.1.3",
        "@libp2p/ping": "^2.0.28",
        "@libp2p/tcp": "^10.1.9",
        "@libp2p/upnp-nat": "^3.1.12",
        "@libp2p/websockets": "^9.2.9",
        "@multiformats/multiaddr": "^12.4.0",
        "@noble/curves": "^1.9.1",
        "@noble/secp256k1": "^2.2.3",
        "@typescript-eslint/eslint-plugin": "^8.29.1",
        "@typescript-eslint/parser": "^8.29.1",
        "asyncapi-validator": "^5.1.1",
        "bignumber.js": "^9.2.1",
        "bip174": "^2.1.1",
        "cors": "^2.8.5",
        "datastore-level": "^11.0.1",
        "ecpair": "^2.1.0",
        "eslint-plugin-openapi": "^0.0.4",
        "figlet": "^1.8.0",
        "gulp-logger-new": "^1.0.1",
        "hyper-express": "^6.17.3",
        "it-length-prefixed-stream": "^2.0.1",
        "libp2p": "^2.8.3",
        "long": "^5.3.1",
        "mongodb": "^6.15.0",
        "openapi-comment-parser": "^1.0.0",
        "protobufjs": "^7.4.0",
        "sodium-native": "^5.0.1",
        "ssh2": "^1.16.0",
        "swagger-ui-express": "^5.0.1",
        "tiny-secp256k1": "^2.2.3",
        "toml": "^3.0.0",
        "typescript": "^5.8.3",
        "typescript-eslint": "^8.29.1",
<<<<<<< HEAD
        "uWebSockets.js": "github:uNetworking/uWebSockets.js#v20.51.0"
=======
        "uWebSockets.js": "github:uNetworking/uWebSockets.js#v20.52.0",
        "xxhash-addon": "^2.0.3"
>>>>>>> a73313b7
    },
    "devDependencies": {
        "@types/cors": "^2.8.17",
        "@types/debug": "^4.1.12",
        "@types/figlet": "^1.7.0",
        "@types/node": "^22.14.0",
        "@types/sodium-native": "^2.3.9",
        "@types/ssh2": "^1.15.5",
        "@types/swagger-ui-express": "^4.1.8",
        "eslint": "^9.24.0",
        "gulp": "^5.0.0",
        "gulp-cached": "^1.1.1",
        "gulp-clean": "^0.4.0",
        "gulp-eslint-new": "^2.4.0",
        "gulp-typescript": "^6.0.0-alpha.1",
        "prettier": "3.5.3",
        "vitest": "^3.1.1"
    }
}<|MERGE_RESOLUTION|>--- conflicted
+++ resolved
@@ -87,12 +87,7 @@
         "toml": "^3.0.0",
         "typescript": "^5.8.3",
         "typescript-eslint": "^8.29.1",
-<<<<<<< HEAD
-        "uWebSockets.js": "github:uNetworking/uWebSockets.js#v20.51.0"
-=======
-        "uWebSockets.js": "github:uNetworking/uWebSockets.js#v20.52.0",
-        "xxhash-addon": "^2.0.3"
->>>>>>> a73313b7
+        "uWebSockets.js": "github:uNetworking/uWebSockets.js#v20.52.0"
     },
     "devDependencies": {
         "@types/cors": "^2.8.17",
