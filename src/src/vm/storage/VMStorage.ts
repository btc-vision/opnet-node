import { BitcoinAddress } from '../../bitcoin/types/BitcoinAddress.js';
<<<<<<< HEAD
import { Logger } from '@btc-vision/motoswapcommon';
=======
import { Logger } from '../../logger/Logger.js';
import { IVMStorageMethod } from './interfaces/IVMStorageMethod.js';
>>>>>>> c06a86ae
import { MemoryValue } from './types/MemoryValue.js';
import { StoragePointer } from './types/StoragePointer.js';

export class VMStorage extends Logger implements IVMStorageMethod {
    public readonly logColor: string = '#ff00ff';

    constructor() {
        super();
    }

    public async getStorage(
        address: BitcoinAddress,
        pointer: StoragePointer,
    ): Promise<MemoryValue | null> {
        return Buffer.from('');
    }

    public async setStorage(
        address: BitcoinAddress,
        pointer: StoragePointer,
        value: MemoryValue,
    ): Promise<void> {
        return;
    }
}<|MERGE_RESOLUTION|>--- conflicted
+++ resolved
@@ -1,10 +1,6 @@
 import { BitcoinAddress } from '../../bitcoin/types/BitcoinAddress.js';
-<<<<<<< HEAD
 import { Logger } from '@btc-vision/motoswapcommon';
-=======
-import { Logger } from '../../logger/Logger.js';
 import { IVMStorageMethod } from './interfaces/IVMStorageMethod.js';
->>>>>>> c06a86ae
 import { MemoryValue } from './types/MemoryValue.js';
 import { StoragePointer } from './types/StoragePointer.js';
 
