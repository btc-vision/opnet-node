--- conflicted
+++ resolved
@@ -3,13 +3,7 @@
 import { ok } from 'node:assert';
 import { brotliCompressSync, brotliDecompressSync } from 'node:zlib';
 import { RunningScriptInNewContextOptions, Script, ScriptOptions } from 'vm';
-<<<<<<< HEAD
 import { Logger, Globals } from '@btc-vision/motoswapcommon';
-=======
-import { Config } from '../config/Config.js';
-import { Logger } from '../logger/Logger.js';
-import { Globals } from '../utils/Globals.js';
->>>>>>> b4433bd7
 import { EvaluatedContext, VMContext } from './evaluated/EvaluatedContext.js';
 import { VMMongoStorage } from './storage/databases/VMMongoStorage.js';
 import { IndexerStorageType } from './storage/types/IndexerStorageType.js';
