import {
    BitcoinNetworkRequest,
    ContractManager,
    EnvironmentVariablesRequest,
    ExitDataResponse,
} from '@btc-vision/op-vm';
import { Blockchain } from '../Blockchain.js';
import { RustContractBinding } from './RustContractBindings.js';
import { BinaryWriter } from '@btc-vision/transaction';

export interface ContractParameters extends Omit<RustContractBinding, 'id'> {
    readonly address: string;

    readonly bytecode: Buffer;
    readonly gasMax: bigint;
    readonly gasUsed: bigint;
    readonly memoryPagesUsed: bigint;
    readonly network: BitcoinNetworkRequest;
    readonly isDebugMode: boolean;

    readonly contractManager: ContractManager;
}

export class RustContract {
    private readonly enableDebug: boolean = false;
    private readonly enableDisposeLog: boolean = false;

    private gasUsed: bigint = 0n;

    private readonly contractManager: ContractManager;

    constructor(params: ContractParameters) {
        this._params = params;
        this.contractManager = params.contractManager;
    }

    private _id?: bigint;

    public get id() {
        if (this.disposed) {
            throw new Error('Contract is disposed.');
        }

        if (this._id == null) {
            this._id = BigInt(this.contractManager.reserveId().toString());

            Blockchain.registerBinding({
                id: this._id,
                load: this.params.load,
                store: this.params.store,
                call: this.params.call,
                deployContractAtAddress: this.params.deployContractAtAddress,
                log: this.params.log,
                emit: this.params.emit,
                inputs: this.params.inputs,
                outputs: this.params.outputs,
                accountType: this.params.accountType,
                blockHash: this.params.blockHash,
            });

            this.instantiate();
        }

        return BigInt(this._id.toString());
    }

    private _instantiated: boolean = false;

    public get instantiated(): boolean {
        return this._instantiated;
    }

    private _disposed: boolean = false;

    public get disposed(): boolean {
        return this._disposed;
    }

    private _params?: ContractParameters | null;

    private get params(): ContractParameters {
        if (!this._params) {
            throw new Error('Contract is disposed - cannot access parameters.');
        }

        return this._params;
    }

    public static getErrorAsBuffer(error: Error | string | undefined): Uint8Array {
        const errorWriter = new BinaryWriter();
        errorWriter.writeSelector(0x63739d5c);
        errorWriter.writeStringWithLength(
            typeof error === 'string' ? error : error?.message || 'Unknown error',
        );

        return errorWriter.getBuffer();
    }

    public static decodeRevertData(revertDataBytes: Uint8Array | Buffer): Error {
        if (RustContract.startsWithErrorSelector(revertDataBytes)) {
            const decoder = new TextDecoder();
            const revertMessage = decoder.decode(revertDataBytes.slice(6));

            return new Error(revertMessage);
        } else {
            return new Error(`Execution reverted: 0x${this.bytesToHexString(revertDataBytes)}`);
        }
    }

    private static startsWithErrorSelector(revertDataBytes: Uint8Array) {
        const errorSelectorBytes = Uint8Array.from([0x63, 0x73, 0x9d, 0x5c]);
        return (
            revertDataBytes.length >= 4 &&
            this.areBytesEqual(revertDataBytes.slice(0, 4), errorSelectorBytes)
        );
    }

    private static areBytesEqual(a: Uint8Array, b: Uint8Array) {
        if (a.length !== b.length) return false;

        for (let i = 0; i < a.length; i++) {
            if (a[i] !== b[i]) {
                return false;
            }
        }

        return true;
    }

    private static bytesToHexString(byteArray: Uint8Array): string {
        return Array.from(byteArray, function (byte) {
            return ('0' + (byte & 0xff).toString(16)).slice(-2);
        }).join('');
    }

    public instantiate(): void {
        if (this._id == null) throw new Error('Contract is not instantiated');
        if (this._instantiated) return;

        this.contractManager.instantiate(
            BigInt(this._id.toString()),
            String(this.params.address),
            Buffer.copyBytesFrom(this.params.bytecode),
            BigInt(this.params.gasUsed.toString()),
            BigInt(this.params.gasMax.toString()),
            BigInt(this.params.memoryPagesUsed.toString()),
            Number(this.params.network),
            Boolean(this.params.isDebugMode),
            false,
        );

        this._instantiated = true;
    }

    public dispose(): void {
        if (!this.instantiated) return;

        if (this._id == null) {
            throw new Error('Contract is not instantiated');
        }

        if (this.enableDebug || this.enableDisposeLog) console.log('Disposing contract', this._id);

        let deadlock: unknown;
        try {
            this.gasUsed = this.getUsedGas();
        } catch (e) {
            deadlock = e;
        }

        delete this._params;

        if (this.disposed) return;
        this._disposed = true;

        Blockchain.removeBinding(this._id);
        this.contractManager.destroyContract(this._id);

        if (deadlock) {
            const strErr = (deadlock as Error).message;

            if (strErr.includes('mutex')) {
                throw new Error('OP_NET: REENTRANCY DETECTED');
            }
        }
    }

    public async execute(calldata: Uint8Array | Buffer): Promise<Readonly<ExitDataResponse>> {
        if (this.enableDebug) console.log('execute', calldata);

        try {
            const result = await this.contractManager.execute(
                this.id,
                Buffer.copyBytesFrom(calldata),
            );

<<<<<<< HEAD
            return Object.preventExtensions(
                Object.freeze(
                    Object.seal({
                        status: Number(result.status),
                        data: Buffer.copyBytesFrom(result.data),
                        gasUsed: BigInt(result.gasUsed.toString()),
                        proofs: result.proofs.map((proof) => {
                            return {
                                proof: proof.proof,
                                vk: proof.vk,
                            };
                        }),
                    }),
                ),
            );
=======
            return this.toReadonlyObject(result);
>>>>>>> 80d3f252
        } catch (e) {
            if (this.enableDebug) console.log('Error in execute', e);

            const error = e as Error;
            throw this.getError(error);
        }
    }

    public setEnvironment(environmentVariables: EnvironmentVariablesRequest): void {
        if (this.enableDebug) console.log('Setting environment', environmentVariables);

        try {
            this.contractManager.setEnvironmentVariables(
                this.id,
                Object.preventExtensions(
                    Object.freeze(
                        Object.seal({
                            blockNumber: BigInt(environmentVariables.blockNumber.toString()),
                            blockMedianTime: BigInt(
                                environmentVariables.blockMedianTime.toString(),
                            ),
                            blockHash: Buffer.copyBytesFrom(environmentVariables.blockHash),
                            txId: Buffer.copyBytesFrom(environmentVariables.txId),
                            txHash: Buffer.copyBytesFrom(environmentVariables.txHash),
                            contractAddress: Buffer.copyBytesFrom(
                                environmentVariables.contractAddress,
                            ),
                            contractDeployer: Buffer.copyBytesFrom(
                                environmentVariables.contractDeployer,
                            ),
                            caller: Buffer.copyBytesFrom(environmentVariables.caller),
                            origin: Buffer.copyBytesFrom(environmentVariables.origin),
                        }),
                    ),
                ),
            );
        } catch (e) {
            if (this.enableDebug) console.log('Error in setEnvironment', e);

            const error = e as Error;
            throw this.getError(error);
        }
    }

    public async onDeploy(calldata: Uint8Array | Buffer): Promise<Readonly<ExitDataResponse>> {
        if (this.enableDebug) console.log('Setting onDeployment', calldata);

        try {
            const result = await this.contractManager.onDeploy(
                this.id,
                Buffer.copyBytesFrom(calldata),
            );

<<<<<<< HEAD
            return Object.preventExtensions(
                Object.freeze(
                    Object.seal({
                        status: Number(result.status),
                        data: Buffer.copyBytesFrom(result.data),
                        gasUsed: BigInt(result.gasUsed.toString()),
                        proofs: result.proofs.map((proof) => {
                            return {
                                proof: proof.proof,
                                vk: proof.vk,
                            };
                        }),
                    }),
                ),
            );
=======
            return this.toReadonlyObject(result);
>>>>>>> 80d3f252
        } catch (e) {
            if (this.enableDebug) console.log('Error in onDeployment', e);

            const error = e as Error;
            throw this.getError(error);
        }
    }

    public getRevertError(): Error {
        const revertInfo = this.contractManager.getExitData(this.id);
        const revertData = Buffer.copyBytesFrom(revertInfo.data);

        try {
            this.dispose();
        } catch {}

        if (revertData.length === 0) {
            return new Error(`Execution reverted`);
        } else {
            return RustContract.decodeRevertData(revertData);
        }
    }

    public getUsedGas(): bigint {
        try {
            if (this.disposed && this.gasUsed) {
                return this.gasUsed;
            }

            return BigInt(this.contractManager.getUsedGas(this.id).toString());
        } catch (e) {
            const error = e as Error;
            throw this.getError(error);
        }
    }

    private toReadonlyObject(result: ExitDataResponse): Readonly<ExitDataResponse> {
        return Object.preventExtensions(
            Object.freeze(
                Object.seal({
                    status: Number(result.status),
                    data: Buffer.copyBytesFrom(result.data),
                    gasUsed: BigInt(result.gasUsed.toString()),
                    proofs: result.proofs.map((proof) => {
                        return {
                            proof: Buffer.copyBytesFrom(proof.proof),
                            vk: Buffer.copyBytesFrom(proof.vk),
                        };
                    }),
                }),
            ),
        );
    }

    private getError(err: Error): Error {
        if (this.enableDebug) console.log('Getting error', err);

        const msg = err.message;
        if (msg.includes('Execution reverted') && !msg.includes('Execution reverted:')) {
            return this.getRevertError();
        } else {
            return err;
        }
    }
}<|MERGE_RESOLUTION|>--- conflicted
+++ resolved
@@ -194,25 +194,7 @@
                 Buffer.copyBytesFrom(calldata),
             );
 
-<<<<<<< HEAD
-            return Object.preventExtensions(
-                Object.freeze(
-                    Object.seal({
-                        status: Number(result.status),
-                        data: Buffer.copyBytesFrom(result.data),
-                        gasUsed: BigInt(result.gasUsed.toString()),
-                        proofs: result.proofs.map((proof) => {
-                            return {
-                                proof: proof.proof,
-                                vk: proof.vk,
-                            };
-                        }),
-                    }),
-                ),
-            );
-=======
             return this.toReadonlyObject(result);
->>>>>>> 80d3f252
         } catch (e) {
             if (this.enableDebug) console.log('Error in execute', e);
 
@@ -266,25 +248,7 @@
                 Buffer.copyBytesFrom(calldata),
             );
 
-<<<<<<< HEAD
-            return Object.preventExtensions(
-                Object.freeze(
-                    Object.seal({
-                        status: Number(result.status),
-                        data: Buffer.copyBytesFrom(result.data),
-                        gasUsed: BigInt(result.gasUsed.toString()),
-                        proofs: result.proofs.map((proof) => {
-                            return {
-                                proof: proof.proof,
-                                vk: proof.vk,
-                            };
-                        }),
-                    }),
-                ),
-            );
-=======
             return this.toReadonlyObject(result);
->>>>>>> 80d3f252
         } catch (e) {
             if (this.enableDebug) console.log('Error in onDeployment', e);
 
